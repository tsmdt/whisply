--- conflicted
+++ resolved
@@ -3,12 +3,8 @@
 import shutil
 from datetime import datetime
 from pathlib import Path
-<<<<<<< HEAD
-from whisply.post_correction import Corrections
-=======
 from whisply.transcription import TranscriptionHandler
 from whisply import little_helper, output_utils, models
->>>>>>> dd91d6c7
 
 CSS = """
 h1 {
