--- conflicted
+++ resolved
@@ -500,12 +500,8 @@
                 print(f"{result['transcriptions']['en']['text']}")
 
         # Create full transcription with speaker annotation
-<<<<<<< HEAD
         if self.annotate:
             result = little_helper.create_text_with_speakers(result)
-=======
-        result = self.create_text_with_speakers(result)
->>>>>>> dd91d6c7
         
         logging.info(f"👨‍💻 Transcription completed in {time.time() - t_start:.2f} sec.")
         
@@ -595,8 +591,6 @@
                 task=transcription_task
             )
             
-<<<<<<< HEAD
-=======
             # Annotate speakers
             if self.annotate:
                 annotation_result = diarize_utils.diarize(
@@ -613,7 +607,6 @@
                 # Transform annotation_result to correct dict structure                
                 transcription_result = self.to_transcription_dict(annotation_result)
             
->>>>>>> dd91d6c7
             # Adjust word chunk length
             transcription_result = self.to_whisperx(transcription_result)
             transcription_result = self.adjust_word_chunk_length(transcription_result)
@@ -663,12 +656,8 @@
                     
             # Create full transcription with speaker annotation
             if self.annotate:
-<<<<<<< HEAD
-                result = little_helper.create_text_with_speakers(result)
-=======
                 # Create full transcription with speaker annotation
                 result = self.create_text_with_speakers(result)
->>>>>>> dd91d6c7
 
         except Exception as e:
             print(f'{e}')
