--- conflicted
+++ resolved
@@ -98,10 +98,6 @@
 
 def set_supported_model(model: str, implementation: str) -> str:
     if not is_model_supported(model, implementation):
-<<<<<<< HEAD
-        print(f'→ Model "{model}" is not available for this task / implementation → Using default model "large-v2".')
-=======
         print(f'[deep_pink3]→ Model "{model}" is not available for this task / implementation → Using default model "large-v2".')
->>>>>>> dd91d6c7
         return WHISPER_MODELS.get("large-v2")[implementation]
     return WHISPER_MODELS.get(model)[implementation]